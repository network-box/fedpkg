# fedpkg - a Python library for Fedora Packagers
#
# Copyright (C) 2009 Red Hat Inc.
# Author(s): Jesse Keating <jkeating@redhat.com>
# 
# This program is free software; you can redistribute it and/or modify it
# under the terms of the GNU General Public License as published by the
# Free Software Foundation; either version 2 of the License, or (at your
# option) any later version.  See http://www.gnu.org/copyleft/gpl.html for
# the full text of the license.

import os
import sys
import shutil
import re
import pycurl
try:
    from kitchen.pycompat27 import subprocess
except ImportError:
    import subprocess
import hashlib
import koji
import rpm
import logging
import git
import ConfigParser
import stat
import StringIO
import OpenSSL
import fnmatch
import offtrac


# Define some global variables, put them here to make it easy to change
LOOKASIDE = 'http://pkgs.fedoraproject.org/repo/pkgs'
LOOKASIDEHASH = 'md5'
LOOKASIDE_CGI = 'https://pkgs.fedoraproject.org/repo/pkgs/upload.cgi'
GITBASEURL = 'ssh://%(user)s@pkgs.fedoraproject.org/%(module)s'
ANONGITURL = 'git://pkgs.fedoraproject.org/%(module)s'
TRACBASEURL = 'https://%(user)s:%(password)s@fedorahosted.org/rel-eng/login/xmlrpc'
UPLOADEXTS = ['tar', 'gz', 'bz2', 'lzma', 'xz', 'Z', 'zip', 'tff', 'bin',
              'tbz', 'tbz2', 'tlz', 'txz', 'pdf', 'rpm', 'jar', 'war', 'db',
              'cpio', 'jisp', 'egg', 'gem']
BRANCHFILTER = 'f\d\d\/master|master|el\d\/master|olpc\d\/master'

# Define our own error class
class FedpkgError(Exception):
    pass

# Setup our logger
# Null logger to avoid spurrious messages, add a handler in app code
class NullHandler(logging.Handler):
    def emit(self, record):
        pass

h = NullHandler()
# This is our log object, clients of this library can use this object to
# define their own logging needs
log = logging.getLogger("fedpkg")
# Add the null handler
log.addHandler(h)

def _find_branch(path=None, repo=None):
    """Returns the active branch name"""

    if not path:
        path = os.getcwd()

    # Create the repo from path if no repo passed
    if not repo:
        try:
            repo = git.Repo(path)
        except git.errors.InvalidGitRepositoryError:
            raise FedpkgError('%s is not a valid repo' % path)
    return(repo.active_branch.name)

# Define some helper functions, they start with _
def _hash_file(file, hashtype):
    """Return the hash of a file given a hash type"""

    try:
        sum = hashlib.new(hashtype)
    except ValueError:
        raise FedpkgError('Invalid hash type: %s' % hashtype)

    input = open(file, 'rb')
    # Loop through the file reading chunks at a time as to not
    # put the entire file in memory.  That would suck for DVDs
    while True:
        chunk = input.read(8192) # magic number!  Taking suggestions
        if not chunk:
            break # we're done with the file
        sum.update(chunk)
    input.close()
    return sum.hexdigest()

def _run_command(cmd, shell=False, env=None, pipe=[], cwd=None):
    """Run the given command.

    Will determine if caller is on a real tty and if so stream to the tty

    Or else will run and log output.

    cmd is a list of the command and arguments

    shell is whether to run in a shell or not, defaults to False

    env is a dict of environment variables to use (if any)

    pipe is a command to pipe the output of cmd into

    cwd is the optional directory to run the command from

    Raises on error, or returns nothing.

    """

    # Process any environment vairables.
    environ = os.environ
    if env:
        for item in env.keys():
            log.debug('Adding %s:%s to the environment' % (item, env[item]))
            environ[item] = env[item]
    # Check if we're supposed to be on a shell.  If so, the command must
    # be a string, and not a list.
    command = cmd
    pipecmd = pipe
    if shell:
        command = ' '.join(cmd)
        pipecmd = ' '.join(pipe)
    # Check to see if we're on a real tty, if so, stream it baby!
    if sys.stdout.isatty():
        if pipe:
            log.debug('Running %s | %s directly on the tty' %
                      (subprocess.list2cmdline(cmd),
                      subprocess.list2cmdline(pipe)))
        else:
            log.debug('Running %s directly on the tty' %
                      subprocess.list2cmdline(cmd))
        try:
            if pipe:
                # We're piping the stderr over too, which is probably a
                # bad thing, but rpmbuild likes to put useful data on
                # stderr, so....
                proc = subprocess.Popen(command, env=environ,
                                        stdout=subprocess.PIPE,
                                        stderr=subprocess.STDOUT, shell=shell,
                                        cwd=cwd)
                subprocess.check_call(pipecmd, env=environ,
                                      stdout=sys.stdout,
                                      stderr=sys.stderr,
                                      stdin=proc.stdout,
                                      shell=shell,
                                      cwd=cwd)
            else:
                subprocess.check_call(command, env=environ, stdout=sys.stdout,
                                      stderr=sys.stderr, shell=shell,
                                      cwd=cwd)
        except (subprocess.CalledProcessError,
                OSError), e:
            raise FedpkgError(e)
        except KeyboardInterrupt:
            raise FedpkgError()
    else:
        # Ok, we're not on a live tty, so pipe and log.
        if pipe:
            log.debug('Running %s | %s and logging output' %
                      (subprocess.list2cmdline(cmd),
                       subprocess.list2cmdline(pipe)))
        else:
            log.debug('Running %s and logging output' %
                      subprocess.list2cmdline(cmd))
        try:
            if pipe:
                proc1 = subprocess.Popen(command, env=environ,
                                         stdout=subprocess.PIPE,
                                         stderr=subprocess.STDOUT,
                                         shell=shell,
                                         cwd=cwd)
                proc = subprocess.Popen(pipecmd, env=environ,
                                         stdin=proc1.stdout,
                                         stdout=subprocess.PIPE,
                                         stderr=subprocess.PIPE, shell=shell,
                                         cwd=cwd)
                output, error = proc.communicate()
            else:
                proc = subprocess.Popen(command, env=environ,
                                        stdout=subprocess.PIPE,
                                        stderr=subprocess.PIPE, shell=shell,
                                        cwd=cwd)
                output, error = proc.communicate()
        except OSError, e:
            raise FedpkgError(e)
        log.info(output)
        if proc.returncode:
            raise FedpkgError('Command %s returned code %s with error: %s' %
                              (subprocess.list2cmdline(cmd),
                               proc.returncode,
                               error))
    return

def _verify_file(file, hash, hashtype):
    """Given a file, a hash of that file, and a hashtype, verify.

    Returns True if the file verifies, False otherwise

    """

    # get the hash
    sum = _hash_file(file, hashtype)
    # now do the comparison
    if sum == hash:
        return True
    return False

def _get_build_arches_from_srpm(srpm, arches):
    """Given the path to an srpm, determine the possible build arches

    Use supplied arches as a filter, only return compatible arches

    """

    archlist = arches
    hdr = koji.get_rpm_header(srpm)
    if hdr[rpm.RPMTAG_SOURCEPACKAGE] != 1:
        raise FedpkgError('%s is not a source package.' % srpm)
    buildarchs = hdr[rpm.RPMTAG_BUILDARCHS]
    exclusivearch = hdr[rpm.RPMTAG_EXCLUSIVEARCH]
    excludearch = hdr[rpm.RPMTAG_EXCLUDEARCH]
    # Reduce by buildarchs
    if buildarchs:
        archlist = [a for a in archlist if a in buildarchs]
    # Reduce by exclusive arches
    if exclusivearch:
        archlist = [a for a in archlist if a in exclusivearch]
    # Reduce by exclude arch
    if excludearch:
        archlist = [a for a in archlist if a not in excludearch]
    # do the noarch thing
    if 'noarch' not in excludearch and ('noarch' in buildarchs or \
                                        'noarch' in exclusivearch):
        archlist.append('noarch')
    # See if we have anything compatible.  Should we raise here?
    if not archlist:
        raise FedpkgError('No compatible build arches found in %s' % srpm)
    return archlist

def _list_branches(path=None, repo=None):
    """Returns a tuple of local and remote branch names"""

    if not path:
        path = os.getcwd()
    # Create the repo from path if no repo passed
    if not repo:
        try:
            repo = git.Repo(path)
        except git.errors.InvalidGitRepositoryError:
            raise FedpkgError('%s is not a valid repo' % path)
    log.debug('Listing refs')
    refs = repo.refs
    # Sort into local and remote branches
    remotes = []
    locals = []
    for ref in refs:
        if type(ref) == git.Head:
            log.debug('Found local branch %s' % ref.name)
            locals.append(ref.name)
        elif type(ref) == git.RemoteReference:
            if ref.name == 'origin/HEAD':
                log.debug('Skipping remote branch alias origin/HEAD')
                continue # Not useful in this context
            log.debug('Found remote branch %s' % ref.name)
            remotes.append(ref.name)
    return (locals, remotes)

def _srpmdetails(srpm):
    """Return a tuple of package name, package files, and upload files."""

    # get the name
    cmd = ['rpm', '-qp', '--qf', '%{NAME}', srpm]
            # Run the command
    log.debug('Running: %s' % subprocess.list2cmdline(cmd))
    try:
        proc = subprocess.Popen(cmd, stdout=subprocess.PIPE,
                                stderr=subprocess.PIPE)
        output, error = proc.communicate()
    except OSError, e:
        raise FedpkgError(e)
    name = output
    if error:
        raise FedpkgError('Error querying srpm: %s' % error)

    # now get the files and upload files
    files = []
    uploadfiles = []
    cmd = ['rpm', '-qpl', srpm]
    log.debug('Running: %s' % subprocess.list2cmdline(cmd))
    try:
        proc = subprocess.Popen(cmd, stdout=subprocess.PIPE,
                                stderr=subprocess.PIPE)
        output, error = proc.communicate()
    except OSError, e:
        raise FedpkgError(e)
    if error:
        raise FedpkgError('Error querying srpm:' % error)
    # Doing a strip and split here as splitting on \n gets me an extra entry
    contents = output.strip().split('\n')
    # Cycle through the stuff and sort correctly by its extension
    for file in contents:
        if file.rsplit('.')[-1] in UPLOADEXTS:
            uploadfiles.append(file)
        else:
            files.append(file)

    return((name, files, uploadfiles))

def add_tag(tagname, force=False, message=None, file=None):
    """Add a git tag to the repository

    Takes a tagname

    Optionally can force the tag, include a message,
    or reference a message file.

    Runs the tag command and returns nothing

    """

    cmd = ['git', 'tag']
    cmd.extend(['-a'])
    # force tag creation, if tag already exists
    if force:
        cmd.extend(['-f'])
    # Description for the tag
    if message:
        cmd.extend(['-m', message])
    elif file:
        cmd.extend(['-F', os.path.abspath(file)])
    cmd.append(tagname)
    # make it so
    _run_command(cmd)
    log.info('Tag \'%s\' was created' % tagname)

def clean(dry=False, useignore=True):
    """Clean a module checkout of untracked files.

    Can optionally perform a dry-run

    Can optionally not use the ignore rules

    Logs output and returns nothing

    """

    # setup the command, this could probably be done with some python api...
    cmd = ['git', 'clean', '-f', '-d']
    if dry:
        cmd.append('--dry-run')
    if not useignore:
        cmd.append('-x')
    # Run it!
    _run_command(cmd)
    return
 
def clone(module, user, path=None, branch=None, bare_dir=None):
    """Clone a repo, optionally check out a specific branch.

    module is the name of the module to clone

    path is the basedir to perform the clone in

    branch is the name of a branch to checkout instead of origin/master

    bare_dir is the name of a directory to make a bare clone too if this is a
    bare clone. None otherwise.

    Logs the output and returns nothing.

    """

    if not path:
        path = os.getcwd()
    # construct the git url
    if user:
        giturl = GITBASEURL % {'user': user, 'module': module}
    else:
        giturl = ANONGITURL % {'module': module}

    # do some branch name conversions
    if branch:
        remotere = 'f\d\d|el\d|olpc\d'
        if re.match(remotere, branch):
            branch = '%s/master' % branch

    # Create the command
    cmd = ['git', 'clone']
    # do the clone
    if branch and bare_dir:
        log.debug('Cloning %s bare with branch %s' % (giturl, branch))
        cmd.extend(['--branch', branch, '--bare', giturl, bare_dir])
    elif branch:
        log.debug('Cloning %s with branch %s' % (giturl, branch))
        cmd.extend(['--branch', branch, giturl])
    elif bare_dir:
        log.debug('Cloning %s bare' % giturl)
        cmd.extend(['--bare', giturl, bare_dir])
    else:
        log.debug('Cloning %s' % giturl)
        cmd.extend([giturl])
    _run_command(cmd)

    # Set push.default to "tracking"
    if not bare_dir:
        repo = git.Repo(os.path.join(path, module))
        repo.git.config('--add', 'push.default', 'tracking')
    return

def clone_with_dirs(module, user, path=None):
    """Clone a repo old style with subdirs for each branch.

    module is the name of the module to clone

    gitargs is an option list of arguments to git clone

    """

    if not path:
        path = os.getcwd()
    # Get the full path of, and git object for, our directory of branches
    top_path = os.path.join(path, module)
    top_git = git.Git(top_path)
    repo_path = os.path.join(top_path, 'fedpkg.git')

    # Create our new top directory
    try:
        os.mkdir(top_path)
    except (OSError), e:
        raise FedpkgError('Could not create directory for module %s: %s' %
                (module, e))

    # Create a bare clone first. This gives us a good list of branches
    clone(module, user, top_path, bare_dir=repo_path)
    # Get the full path to, and a git object for, our new bare repo
    repo_git = git.Git(repo_path)

    # Get a branch listing
    branches = [x for x in repo_git.branch().split() if x != "*" and
            re.match(BRANCHFILTER, x)]

    for branch in branches:
        try:
            # Make a local clone for our branch
            top_git.clone("--branch", branch, repo_path,
                          branch.split('/master')[0])

            # Set the origin correctly
            branch_path = os.path.join(top_path, branch.split('/master')[0])
            branch_git = git.Git(branch_path)
            branch_git.config("--replace-all", "remote.origin.url",
                    GITBASEURL % {'user': user, 'module': module})
            branch_git.config('--add', 'push.default', 'tracking')
        except (git.GitCommandError, OSError), e:
            raise FedpkgError('Could not locally clone %s from %s: %s' %
                    (branch, repo_path, e))

    # We don't need this now. Ignore errors since keeping it does no harm
    shutil.rmtree(repo_path, ignore_errors=True)

    # consistent with clone method since the commands should return 0 when
    # successful.
    return 0

def commit(path=None, message=None, file=None, files=[]):
    """Commit changes to a module (optionally found at path)

    Can take a message to use as the commit message

    a file to find the commit message within

    and a list of files to commit.

    Requires the caller be a real tty or a message passed.

    Logs the output and returns nothing.

    """

    # First lets see if we got a message or we're on a real tty:
    if not sys.stdin.isatty():
        if not message or not file:
            raise FedpkgError('Must have a commit message or be on a real tty.')

    # construct the git command
    # We do this via subprocess because the git module is terrible.
    cmd = ['git', 'commit']
    if message:
        cmd.extend(['-m', message])
    elif file:
        # If we get a relative file name, prepend our path to it.
        if path and not file.startswith('/'):
            cmd.extend(['-F', os.path.abspath(os.path.join(path, file))])
        else:
            cmd.extend(['-F', os.path.abspath(file)])
    if not files:
        cmd.append('-a')
    else:
        cmd.extend(files)
    # make it so
    _run_command(cmd, cwd=path)
    return

def delete_tag(tagname, path=None):
    """Delete a git tag from the repository found at optional path"""

    if not path:
        path = os.getcwd()
    cmd = ['git', 'tag', '-d', tagname]
    _run_command(cmd, cwd=path)
    log.info ('Tag %s was deleted' % tagname)

def diff(path, cached=False, files=[]):
    """Excute a git diff

    optionally diff the cached or staged changes

    Takes an optional list of files to diff relative to the module base
    directory

    Logs the output and returns nothing

    """

    # Things work better if we're in our module directory
    oldpath = os.getcwd()
    os.chdir(path)
    # build up the command
    cmd = ['git', 'diff']
    if cached:
        cmd.append('--cached')
    if files:
        cmd.extend(files)

    # Run it!
    _run_command(cmd)
    # popd
    os.chdir(oldpath)
    return

def get_latest_commit(module):
    """Discover the latest commit has for a given module and return it"""

    # This is stupid that I have to use subprocess :/
    url = ANONGITURL % {'module': module}
    # This cmd below only works to scratch build rawhide
    # We need something better for epel
    cmd = ['git', 'ls-remote', url, 'refs/heads/master']
    try :
        proc = subprocess.Popen(cmd, stderr=subprocess.PIPE,
                                stdout=subprocess.PIPE)
        output, error = proc.communicate()
    except OSError, e:
        raise FedpkgError(e)
    if error:
        raise FedpkgError('Got an error finding head for %s: %s' %
                          (module, error))
    # Return the hash sum
    return output.split()[0]

def import_srpm(srpm, path=None):
    """Import the contents of an srpm into a repo.

    srpm: File to import contents from

    path: optional path to work in, defaults to cwd.

    This function will add/remove content to match the srpm,

    upload new files to the lookaside, and stage the changes.

    Returns a list of files to upload.

    """

    if not path:
        path = os.getcwd()
    # see if the srpm even exists
    srpm = os.path.abspath(srpm)
    if not os.path.exists(srpm):
        raise FedpkgError('File not found.')
    # bail if we're dirty
    try:
        repo = git.Repo(path)
    except git.errors.InvalidGitRepositoryError:
        raise FedpkgError('%s is not a valid repo' % path)
    if repo.is_dirty():
        raise FedpkgError('There are uncommitted changes in your repo')
    # Get the details of the srpm
    name, files, uploadfiles = _srpmdetails(srpm)

    # Need a way to make sure the srpm name matches the repo some how.

    # Get a list of files we're currently tracking
    ourfiles = repo.git.ls_files().split('\n')
    # Trim out sources and .gitignore
    try:
        ourfiles.remove('.gitignore')
        ourfiles.remove('sources')
    except ValueError:
        pass
    try:
        ourfiles.remove('sources')
    except ValueError:
        pass

    # Things work better if we're in our module directory
    oldpath = os.getcwd()
    os.chdir(path)

    # Look through our files and if it isn't in the new files, remove it.
    for file in ourfiles:
        if file not in files:
            log.info("Removing no longer used file: %s" % file)
            rv = repo.index.remove([file])
            os.remove(file)

    # Extract new files
    cmd = ['rpm2cpio', srpm]
    # We have to force cpio to copy out (u) because git messes with
    # timestamps
    cmd2 = ['cpio', '-iud', '--quiet']

    rpmcall = subprocess.Popen(cmd, stdout=subprocess.PIPE)
    cpiocall = subprocess.Popen(cmd2, stdin=rpmcall.stdout)
    output, err = cpiocall.communicate()
    if output:
        log.debug(output)
    if err:
        os.chdir(oldpath)
        raise FedpkgError("Got an error from rpm2cpio: %s" % err)

    # And finally add all the files we know about (and our stock files)
    for file in ('.gitignore', 'sources'):
        if not os.path.exists(file):
            # Create the file
            open(file, 'w').close()
        files.append(file)
    rv = repo.index.add(files)
    # Return to the caller and let them take it from there.
    os.chdir(oldpath)
    return(uploadfiles)

def list_tag(tagname=None):
    """Create a list of all tags in the repository which match a given tagname.

    if tagname == '*' all tags will been shown.

    """

    cmd = ['git', 'tag']
    cmd.extend(['-l'])
    if tagname != '*':
        cmd.extend([tagname])
    # make it so
    _run_command(cmd)

def new(path=None):
    """Return changes in a repo since the last tag"""

    if not path:
        path = os.getcwd()
    # setup the repo object based on our path
    try:
        repo = git.Repo(path)
    except git.errors.InvalidGitRepositoryError:
        raise FedpkgError('%s is not a valid repo' % path)
    # Find the latest tag
    tag = repo.git.describe('--tags', '--abbrev=0')
    # Now get the diff
    log.debug('Diffing from tag %s' % tag)
    return repo.git.diff('-M', tag)

def pull(path=None):
    """Pull changes from the main repository using optional path"""

    if not path:
        path = os.getcwd()
    cmd = ['git', 'pull']
    _run_command(cmd, cwd=path)
    return
 
def push(path=None):
    """Push changes to the main repository using optional path"""

    if not path:
        path = os.getcwd()
    cmd = ['git', 'push']
    _run_command(cmd, cwd=path)
    return

def retire(path, message=None):
    """Delete all tracked files and commit a new dead.package file

    Use optional message in commit.

    Runs the commands and returns nothing

    """

    cmd = ['git', 'rm', '-rf', path]
    _run_command(cmd, cwd=path)

    if not message:
        msg = 'Package is retired'

    fd = open(os.path.join(path, 'dead.package'), 'w')
    fd.write(msg)
    fd.close()

    cmd = ['git', 'add', os.path.join(path, 'dead.package')]
    _run_command(cmd, cwd=path)

    commit(path, msg)

    return

def sources(path, outdir=None):
    """Download source files"""

    # Get the module name
    spec = None
    # Get a list of files in the path we're looking at
    files = os.listdir(path)
    # Search the files for the first one that ends with ".spec"
    for f in files:
        if f.endswith('.spec'):
            spec = f
            break
    if not spec:
        raise FedpkgError('%s is not a valid repo' % path)
    module = spec.split('.spec')[0]
    archives = open(os.path.join(path, 'sources'),
                    'r').readlines()
    # Default to putting the files where the module is
    if not outdir:
        outdir = path
    for archive in archives:
        try:
            # This strip / split is kind a ugly, but checksums shouldn't have
            # two spaces in them.  sources file might need more structure in the
            # future
            csum, file = archive.strip().split('  ', 1)
        except ValueError:
            raise FedpkgError('Malformed sources file.')
        # See if we already have a valid copy downloaded
        outfile = os.path.join(outdir, file)
        if os.path.exists(outfile):
            if _verify_file(outfile, csum, LOOKASIDEHASH):
                continue
<<<<<<< HEAD
        url = '%s/%s/%s/%s/%s' % (LOOKASIDE, module, file.replace(' ', '%20'),
                                  csum, file.replace(' ', '%20'))
=======
        log.info("Downloading %s" % (file))
        url = '%s/%s/%s/%s/%s' % (LOOKASIDE, module, file, csum,
                                  file)
>>>>>>> 94bdf24c
        # There is some code here for using pycurl, but for now,
        # just use subprocess
        #output = open(file, 'wb')
        #curl = pycurl.Curl()
        #curl.setopt(pycurl.URL, url)
        #curl.setopt(pycurl.FOLLOWLOCATION, 1)
        #curl.setopt(pycurl.MAXREDIRS, 5)
        #curl.setopt(pycurl.CONNECTTIMEOUT, 30)
        #curl.setopt(pycurl.TIMEOUT, 300)
        #curl.setopt(pycurl.WRITEDATA, output)
        #try:
        #    curl.perform()
        #except:
        #    print "Problems downloading %s" % url
        #    curl.close()
        #    output.close()
        #    return 1
        #curl.close()
        #output.close()
        # These options came from Makefile.common.
        # Probably need to support wget too
        command = ['curl', '-H',  'Pragma:', '-o', file,  '-R', '-S',  '--fail',
                   '--show-error', url]
        _run_command(command)
        if not _verify_file(outfile, csum, LOOKASIDEHASH):
            raise FedpkgError('%s failed checksum' % file)
    return

def switch_branch(branch, path=None):
    """Switch the working branch

    Will create a local branch if one doesn't already exist,
    based on origin/<branch>/master

    Logs output and returns nothing.
    """

    if not path:
        path = os.getcwd()

    # setup the repo object based on our path
    try:
        repo = git.Repo(path)
    except git.errors.InvalidGitRepositoryError:
        raise FedpkgError('%s is not a valid repo' % path)

    # See if the repo is dirty first
    if repo.is_dirty():
        raise FedpkgError('%s has uncommitted changes.' % path)

    # Get our list of branches
    (locals, remotes) = _list_branches(repo=repo)

    if not branch in locals:
        # We need to create a branch
        log.debug('No local branch found, creating a new one')
        if not 'origin/%s/master' % branch in remotes:
            raise FedpkgError('Unknown remote branch %s' % branch)
        try:
            log.info(repo.git.checkout('-b', branch, '--track',
                                       'origin/%s/master' % branch))
        except: # this needs to be finer grained I think...
            raise FedpkgError('Could not create branch %s' % branch)
    else:
        try:
            output = repo.git.checkout(branch)
            # The above shoudl have no output, but stash it anyway
            log.info("Switched to branch '%s'" % branch)
        except: # This needs to be finer grained I think...
            raise FedpkgError('Could not check out %s' % branch)
    return


class Lookaside(object):
    """ Object for interacting with the lookaside cache. """

    def __init__(self, url=LOOKASIDE_CGI):
        self.lookaside_cgi = url
        self.cert_file = os.path.expanduser('~/.fedora.cert')
        self.ca_cert_file = os.path.expanduser('~/.fedora-server-ca.cert')

    def _create_curl(self):
        """
        Common curl setup options used for all requests to lookaside.
        """
        curl = pycurl.Curl()

        curl.setopt(pycurl.URL, self.lookaside_cgi)

        # Set the users Fedora certificate:
        if os.path.exists(self.cert_file):
            curl.setopt(pycurl.SSLCERT, self.cert_file)
        else:
            log.warn("Missing certificate: %s" % self.cert_file)

        # Set the Fedora CA certificate:
        if os.path.exists(self.ca_cert_file):
            curl.setopt(pycurl.CAINFO, self.ca_cert_file)
        else:
            log.warn("Missing certificate: %s" % self.ca_cert_file)

        return curl

    def file_exists(self, pkg_name, filename, md5sum):
        """
        Return True if the given file exists in the lookaside cache, False
        if not.

        A FedpkgError will be thrown if the request looks bad or something
        goes wrong. (i.e. the lookaside URL cannot be reached, or the package
        named does not exist)
        """

        # String buffer, used to receive output from the curl request:
        buf = StringIO.StringIO()

        # Setup the POST data for lookaside CGI request. The use of
        # 'filename' here appears to be what differentiates this
        # request from an actual file upload.
        post_data = [
                ('name', pkg_name),
                ('md5sum', md5sum),
                ('filename', filename)]

        curl = self._create_curl()
        curl.setopt(pycurl.WRITEFUNCTION, buf.write)
        curl.setopt(pycurl.HTTPPOST, post_data)

        try:
            curl.perform()
        except:
            raise FedpkgError('Lookaside failure.  Check your cert.')
        curl.close()
        output = buf.getvalue().strip()

        # Lookaside CGI script returns these strings depending on whether
        # or not the file exists:
        if output == "Available":
            return True
        if output == "Missing":
            return False

        # Something unexpected happened, will trigger if the lookaside URL
        # cannot be reached, the package named does not exist, and probably
        # some other scenarios as well.
        raise FedpkgError("Error checking for %s at: %s" %
                (filename, self.lookaside_cgi))

    def upload_file(self, pkg_name, filepath, md5sum):
        """ Upload a file to the lookaside cache. """

        # Setup the POST data for lookaside CGI request. The use of
        # 'file' here appears to trigger the actual upload:
        post_data = [
                ('name', pkg_name),
                ('md5sum', md5sum),
                ('file', (pycurl.FORM_FILE, filepath))]

        curl = self._create_curl()
        curl.setopt(pycurl.HTTPPOST, post_data)

        # TODO: disabled until safe way to test is known. Watchout for the
        # file parameter:
        try:
            curl.perform()
        except:
            raise FedpkgError('Lookaside failure.  Check your cert.')
        curl.close()

class GitIgnore(object):
    """ Smaller wrapper for managing a .gitignore file and it's entries. """

    def __init__(self, path):
        """
        Create GitIgnore object for the given full path to a .gitignore file.

        File does not have to exist yet, and will be created if you write out
        any changes.
        """
        self.path = path

        # Lines of the .gitignore file, used to check if entries need to be added
        # or already exist.
        self.__lines = []
        if os.path.exists(self.path):
            gitignore_file = open(self.path, 'r')
            self.__lines = gitignore_file.readlines()
            gitignore_file.close()

        # Set to True if we end up making any modifications, used to
        # prevent unecessary writes.
        self.modified = False

    def add(self, line):
        """
        Add a line to .gitignore, but check if it's a duplicate first.
        """

        # Append a newline character if the given line didn't have one:
        if line[-1] != '\n':
            line = "%s\n" % line

        # Add this line if it doesn't already exist:
        if not line in self.__lines:
            self.__lines.append(line)
            self.modified = True

    def match(self, line):
        line = line.lstrip('/').rstrip('\n')
        for entry in self.__lines:
            entry = entry.lstrip('/').rstrip('\n')
            if fnmatch.fnmatch(line, entry):
                return True
        return False

    def write(self):
        """ Write the new .gitignore file if any modifications were made. """
        if self.modified:
            gitignore_file = open(self.path, 'w')
            for line in self.__lines:
                gitignore_file.write(line)
            gitignore_file.close()


# Create a class for package module
class PackageModule:
    def _findbranch(self):
        """Find the branch we're on"""

        try:
            localbranch = self.repo.active_branch.name
        except TypeError, e:
            raise FedpkgError('Repo in inconsistent state: %s' % e)
        merge = self.repo.git.config('--get', 'branch.%s.merge' % localbranch)
        return(merge.split('/')[2])

    def _findmasterbranch(self):
        """Find the right "fedora" for master"""

        # Create a list of "fedoras"
        fedoras = []

        # Create a regex to find f## branches.  Works until Fedora 100
        branchre = re.compile('f\d\d')

        # Find the repo refs
        for ref in self.repo.refs:
            # Only find the remote refs
            if type(ref) == git.refs.RemoteReference:
                # grab the top level name
                branch = ref.name.split('/')[1]
                if branchre.match(branch):
                    # Add it to the fedoras
                    fedoras.append(branch)

        # Sort the list
        fedoras.sort()
        # Start with the last item, strip the f, add 1, return it.
        return(int(fedoras[-1].strip('f')) + 1)

    def _getlocalarch(self):
        """Get the local arch as defined by rpm"""
        
        return subprocess.Popen(['rpm --eval %{_arch}'], shell=True,
                        stdout=subprocess.PIPE).communicate()[0].strip('\n')

    def __init__(self, path=None):
        # Initiate a PackageModule object in a given path
        # Set some global variables used throughout
        if not path:
            path = os.getcwd()
        log.debug('Creating module object from %s' % path)
        self.path = path
        self.lookaside = LOOKASIDE
        self.lookasidehash = LOOKASIDEHASH
        self.spec = self.gimmespec()
        self.module = self.spec.split('.spec')[0]
        self.localarch = self._getlocalarch()
        # Set the default mock config to None, not all branches have a config
        self.mockconfig = None
        # Set a place holder for kojisession
        self.kojisession = None
        # Setup the repo
        try:
            self.repo = git.Repo(path)
        except git.errors.InvalidGitRepositoryError:
            raise FedpkgError('%s is not a valid repo' % path)
        # Find the branch and set things based from that
        # Still requires a 'branch' file in each branch
        self.branch = self._findbranch()
        if self.branch.startswith('f'):
            self.distval = self.branch.split('f')[1]
            self.distvar = 'fedora'
            self.dist = 'fc%s' % self.distval
            self.target = 'dist-f%s-updates-candidate' % self.distval
            self.mockconfig = 'fedora-%s-%s' % (self.distval, self.localarch)
            self.override = 'dist-f%s-override' % self.distval
        elif self.branch.startswith('el'):
            self.distval = self.branch.split('el')[1]
            self.distvar = 'rhel'
            self.dist = 'el%s' % self.distval
            self.target = 'dist-%sE-epel-testing-candidate' % self.distval
            self.mockconfig = 'epel-%s-%s' % (self.distval, self.localarch)
            self.override = 'dist-%sE-epel-override' % self.distval
        elif self.branch.startswith('olpc'):
            self.distval = self.branch.split('olpc')[1]
            self.distvar = 'olpc'
            self.dist = 'olpc%s' % self.distval
            self.target = 'dist-olpc%s' % self.distval
            self.override = 'dist-olpc%s-override' % self.distval
        # If we don't match one of the above, assume master or a branch of
        # master
        else:
            self.distval = self._findmasterbranch()
            self.distvar = 'fedora'
            self.distshort = 'fc%s' % self.distval
            self.dist = 'fc%s' % self.distval
            self.target = 'dist-rawhide'
            self.mockconfig = 'fedora-devel-%s' % self.localarch
            self.override = None
        self.rpmdefines = ["--define '_sourcedir %s'" % path,
                           "--define '_specdir %s'" % path,
                           "--define '_builddir %s'" % path,
                           "--define '_srcrpmdir %s'" % path,
                           "--define '_rpmdir %s'" % path,
                           "--define 'dist .%s'" % self.dist,
                           "--define '%s %s'" % (self.distvar, self.distval),
                           "--define '%s 1'" % self.dist]
        try:
            self.ver = self.getver()
            self.rel = self.getrel()
        except IndexError:
            raise FedpkgError('Could not parse spec file.')
        self.nvr = '%s-%s-%s' % (self.module, self.ver, self.rel)
        # Define the hashtype to use for srpms
        # Default to sha256 hash type
        self.hashtype = 'sha256'
        if self.branch.startswith('el5') or self.branch.startswith('el4'):
            self.hashtype = 'md5'
 
    def build(self, skip_tag=False, scratch=False, background=False,
              url=None, chain=None):
        """Initiate a build of the module.  Available options are:

        skip_tag: Skip the tag action after the build

        scratch: Perform a scratch build

        background: Perform the build with a low priority

        url: A url to an uploaded srpm to build from

        chain: A chain build set

        This function submits the task to koji and returns the taskID

        It is up to the client to wait or watch the task.

        """

        # build up the command that a user would issue
        cmd = ['koji']
        # Make sure we have a valid session.
        if not self.kojisession:
            raise FedpkgError('No koji session found.')
        # construct the url
        if not url:
            # We don't have a url, so build from the latest commit
            # Check to see if the tree is dirty
            if self.repo.is_dirty():
                raise FedpkgError('There are uncommitted changes in your repo')
            # Need to check here to see if the local commit you want to build is
            # pushed or not
            branch = self.repo.active_branch
            remote = self.repo.git.config('--get',
                'branch.%s.remote' % branch)

            merge = self.repo.git.config('--get',
                'branch.%s.merge' % branch).replace('refs/heads', remote)
            if self.repo.git.rev_list('%s...%s' % (branch, merge)):
                raise FedpkgError('There are unpushed changes in your repo')
            # Get the commit hash to build
            commit = self.repo.iter_commits().next().sha
            url = ANONGITURL % {'module': self.module} + '?#%s' % commit
        # Check to see if the target is valid
        build_target = self.kojisession.getBuildTarget(self.target)
        if not build_target:
            raise FedpkgError('Unknown build target: %s' % self.target)
        # see if the dest tag is locked
        dest_tag = self.kojisession.getTag(build_target['dest_tag_name'])
        if not dest_tag:
            raise FedpkgError('Unknown destination tag %s' %
                              build_target['dest_tag_name'])
        if dest_tag['locked'] and not scratch:
            raise FedpkgError('Destination tag %s is locked' % dest_tag['name'])
        # If we're chain building, make sure inheritance works
        if chain:
            cmd.append('chain-build')
            ancestors = self.kojisession.getFullInheritance(build_target['build_tag'])
            if dest_tag['id'] not in [build_target['build_tag']] + [ancestor['parent_id'] for ancestor in ancestors]:
                raise FedpkgError('Packages in destination tag ' \
                                  '%(dest_tag_name)s are not inherited by' \
                                  'build tag %(build_tag_name)s' %
                                  build_target)
        else:
            cmd.append('build')
        # define our dictionary for options
        opts = {}
        # Set a placeholder for the build priority
        priority = None
        if skip_tag:
            opts['skip_tag'] = True
            cmd.append('--skip-tag')
        if scratch:
            opts['scratch'] = True
            cmd.append('--scratch')
        if background:
            cmd.append('--background')
            priority = 5 # magic koji number :/

        cmd.append(self.target)
        # see if this build has been done.  Does not check builds within
        # a chain
        if not scratch:
            build = self.kojisession.getBuild(self.nvr)
            if build:
                if build['state'] == 1:
                    raise FedpkgError('%s has already been built' %
                                      self.nvr)
        # Now submit the task and get the task_id to return
        # Handle the chain build version
        if chain:
            log.debug('Adding %s to the chain' % url)
            chain.append([url])
            # This next list comp is ugly, but it's how we properly get a :
            # put in between each build set
            cmd.extend(' : '.join([' '.join(sets) for sets in chain]).split())
            log.info('Chain building %s + %s for %s' % (self.nvr,
                                                        chain[:-1],
                                                        self.target))
            log.debug('Building chain %s for %s with options %s and a ' \
                      'priority of %s' %
                      (chain, self.target, opts, priority))
            log.debug(subprocess.list2cmdline(cmd))
            task_id = self.kojisession.chainBuild(chain, self.target, opts,
                                                  priority=priority)
        # Now handle the normal build
        else:
            cmd.append(url)
            log.info('Building %s for %s' % (self.nvr, self.target))
            log.debug('Building %s for %s with options %s and a priority of %s' %
                      (url, self.target, opts, priority))
            log.debug(subprocess.list2cmdline(cmd))
            task_id = self.kojisession.build(url, self.target, opts,
                                             priority=priority)
        log.info('Created task: %s' % task_id)
        log.info('Task info: %s/taskinfo?taskID=%s' % (self.kojiweburl,
                                                       task_id))
        return task_id

    def clog(self):
        """Write the latest spec changelog entry to a clog file"""

        # This is a little ugly.  We want to find where %changelog starts,
        # then only deal with the content up to the first empty newline.
        # Then remove any lines that start with $ or %, and then replace
        # %% with %

        cloglines = []
        spec = open(os.path.join(self.path, self.spec), 'r').readlines()
        for line in spec:
            if line.startswith('%changelog'):
                # Grab all the lines below changelog
                for line2 in spec[spec.index(line):]:
                    if line2.startswith('\n'):
                        break
                    if line2.startswith('$'):
                        continue
                    if line2.startswith('%'):
                        continue
                    if line2.startswith('*'):
                        # skip the email n/v/r line.  Redundant
                        continue
                    cloglines.append(line2.replace('%%', '%'))
        # Now open the clog file and write out the lines
        clogfile = open(os.path.join(self.path, 'clog'), 'w')
        clogfile.writelines(cloglines)
        return

    def compile(self, arch=None, short=False):
        """Run rpm -bc on a module

        optionally for a specific arch, or short-circuit it

        Logs the output and returns nothing

        """

        # Get the sources
        sources(self.path)
        # setup the rpm command
        cmd = ['rpmbuild']
        cmd.extend(self.rpmdefines)
        if arch:
            cmd.extend(['--target', arch])
        if short:
            cmd.append('--short-circuit')
        cmd.extend(['-bc', os.path.join(self.path, self.spec)])
        # Run the command
        _run_command(cmd, shell=True)
        return

    def getver(self):
        """Return the version-release of a package module."""

        cmd = ['rpm']
        cmd.extend(self.rpmdefines)
        # We make sure there is a space at the end of our query so that
        # we can split it later.  When ther eare sub packages, we get a
        # listing for each subpackage.  We only care about the first.
        cmd.extend(['-q', '--qf', '"%{VERSION} "', '--specfile',
                    os.path.join(self.path, self.spec)])
        try:
            output = subprocess.Popen(' '.join(cmd), shell=True,
                                      stdout=subprocess.PIPE).communicate()
        except subprocess.CalledProcessError, e:
            raise FedpkgError('Could not get version of %s: %s' % (self.module, e))
        # Get just the output, then split it by space, grab the first
        return output[0].split()[0]

    def getrel(self):
        """Return the version-release of a package module."""

        cmd = ['rpm']
        cmd.extend(self.rpmdefines)
        # We make sure there is a space at the end of our query so that
        # we can split it later.  When ther eare sub packages, we get a
        # listing for each subpackage.  We only care about the first.
        cmd.extend(['-q', '--qf', '"%{RELEASE} "', '--specfile',
                    os.path.join(self.path, self.spec)])
        try:
            output = subprocess.Popen(' '.join(cmd), shell=True,
                                      stdout=subprocess.PIPE).communicate()
        except subprocess.CalledProcessError, e:
            raise FedpkgError('Could not get release of %s: %s' % (self.module, e))
        # Get just the output, then split it by space, grab the first
        return output[0].split()[0]

    def gimmespec(self):
        """Return the name of a specfile within a package module"""
    
        deadpackage = False

        # Get a list of files in the path we're looking at
        files = os.listdir(self.path)
        # Search the files for the first one that ends with ".spec"
        for f in files:
            if f.endswith('.spec'):
                return f
            if f == 'dead.package':
                deadpackage = True
        if deadpackage:
            raise FedpkgError('No spec file found. This package is retired')
        else:
            raise FedpkgError('No spec file found. Please import a new package')

    def giturl(self):
        """Return the git url that would be used for building"""

        # Get the commit hash
        commit = self.repo.iter_commits().next().sha
        url = ANONGITURL % {'module': self.module} + '?#%s' % commit
        return url

    def koji_upload(self, file, path, callback=None):
        """Upload a file to koji

        file is the file you wish to upload

        path is the relative path on the server to upload to

        callback is the progress callback to use, if any

        Returns nothing or raises

        """

        # See if we actually have a file
        if not os.path.exists(file):
            raise FedpkgError('No such file: %s' % file)
        if not self.kojisession:
            raise FedpkgError('No active koji session.')
        # This should have a try and catch koji errors
        self.kojisession.uploadWrapper(file, path, callback = callback)
        return

    def init_koji(self, user, kojiconfig=None, url=None):
        """Initiate a koji session.  Available options are:

        user: User to log into koji as

        kojiconfig: Use an alternate koji config file

        This function attempts to log in and returns nothing or raises.

        """

        # Stealing a bunch of code from /usr/bin/koji here, too bad it isn't
        # in a more usable library form
        defaults = {
                    'server' : 'http://localhost/kojihub',
                    'weburl' : 'http://localhost/koji',
                    'pkgurl' : 'http://localhost/packages',
                    'topdir' : '/mnt/koji',
                    'cert': '~/.koji/client.crt',
                    'ca': '~/.koji/clientca.crt',
                    'serverca': '~/.koji/serverca.crt',
                    'authtype': None
                    }
        # Process the configs in order, global, user, then any option passed
        configs = ['/etc/koji.conf', os.path.expanduser('~/.koji/config')]
        if kojiconfig:
            configs.append(os.path.join(kojiconfig))
        for configFile in configs:
            if os.access(configFile, os.F_OK):
                f = open(configFile)
                config = ConfigParser.ConfigParser()
                config.readfp(f)
                f.close()
                if config.has_section('koji'):
                    for name, value in config.items('koji'):
                        if defaults.has_key(name):
                            defaults[name] = value
        # Expand out the directory options
        for name in ('topdir', 'cert', 'ca', 'serverca'):
            defaults[name] = os.path.expanduser(defaults[name])
        session_opts = {'user': user}
        # We assign the kojisession to our self as it can be used later to
        # watch the tasks.
        log.debug('Initiating a koji session to %s' % defaults['server'])
        try:
            self.kojisession = koji.ClientSession(defaults['server'], session_opts)
        except:
            raise FedpkgError('Could not initiate koji session')
        # save the weburl for later use too
        self.kojiweburl = defaults['weburl']
        # log in using ssl
        try:
            self.kojisession.ssl_login(defaults['cert'], defaults['ca'],
                                       defaults['serverca'])
        except:
            raise FedpkgError('Opening a SSL connection failed')
        if not self.kojisession.logged_in:
            raise FedpkgError('Could not auth with koji as %s' % user)
        return

    def install(self, arch=None, short=False):
        """Run rpm -bi on a module

        optionally for a specific arch, or short-circuit it

        Logs the output and returns nothing

        """

        # Get the sources
        sources(self.path)
        # setup the rpm command
        cmd = ['rpmbuild']
        cmd.extend(self.rpmdefines)
        if arch:
            cmd.extend(['--target', arch])
        if short:
            cmd.append('--short-circuit')
        cmd.extend(['-bi', os.path.join(self.path, self.spec)])
        # Run the command
        _run_command(cmd, shell=True)
        return

    def lint(self, info=False):
        """Run rpmlint over a built srpm

        Log the output and returns nothing

        """

        # Make sure we have rpms to run on
        srpm = "%s-%s-%s.src.rpm" % (self.module, self.ver, self.rel)
        if not os.path.exists(os.path.join(self.path, srpm)):
            raise FedpkgError('Need to build srpm and rpm first')
        # Get the possible built arches
        arches = _get_build_arches_from_srpm(os.path.join(self.path, srpm),
                                             [self.localarch])
        rpms = []
        for arch in arches:
            rpms.extend([os.path.join(self.path, arch, file) for file in
                         os.listdir(os.path.join(self.path, arch))
                         if file.endswith('.rpm')])
        cmd = ['rpmlint']
        if info:
            cmd.extend(['-i'])
        cmd.extend([os.path.join(self.path, srpm)])
        cmd.extend(rpms)
        # Run the command
        _run_command(cmd, shell=True)
        return

    def local(self, arch=None, hashtype='sha256'):
        """rpmbuild locally for given arch.

        Takes arch to build for, and hashtype to build with.

        Writes output to a log file and logs it to the logger

        Returns the returncode from the build call

        """

        # This could really use a list of arches to build for and loop over
        # Get the sources
        sources(self.path)
        # Determine arch to build for
        if not arch:
            arch = self.localarch
        # build up the rpm command
        cmd = ['rpmbuild']
        cmd.extend(self.rpmdefines)
        # This may need to get updated if we ever change our checksum default
        if not hashtype == 'sha256':
            cmd.extend(["--define '_source_filedigest_algorithm %s'" % hashtype,
                        "--define '_binary_filedigest_algorithm %s'" % hashtype])
        cmd.extend(['--target', arch, '-ba',
                    os.path.join(self.path, self.spec)])
        logfile = '.build-%s-%s.log' % (self.ver, self.rel)
        # Run the command
        _run_command(cmd, shell=True, pipe=['tee', logfile])
        return

    def mockbuild(self, mockargs=[]):
        """Build the package in mock, using mockargs

        Log the output and returns nothing

        """

        # Make sure we have an srpm to run on
        srpm = os.path.join(self.path,
                            "%s-%s-%s.src.rpm" % (self.module,
                                                  self.ver, self.rel))
        # See if we need to build the srpm
        if not os.path.exists(srpm):
            # This should figure out the hashtype to use
            log.debug('No srpm found, building one.')
            self.srpm()

        # setup the command
        cmd = ['mock']
        cmd.extend(mockargs)
        cmd.extend(['-r', self.mockconfig, '--resultdir',
                    os.path.join(self.path, self.module, self.ver, self.rel),
                    '--rebuild', srpm])
        # Run the command
        _run_command(cmd)
        return

    def new_ticket(self, username, passwd, desc, build=None):
        """Open a new ticket on Rel-Eng trac instance.

        Get ticket component and assignee from current branch

        Create a new task ticket using username/password/desc

        Discover build nvr from module or optional build argument

        Return ticket number on success

        """

        override = self.override
        if not override:
            raise FedpkgError('Override tag is not required for %s' %
                              self.branch)

        uri = TRACBASEURL % {'user': username, 'password': passwd}
        self.trac = offtrac.TracServer(uri)

        # Set trac's component and assignee from related distvar
        if self.distvar == 'fedora':
            component = 'koji'
            #owner = 'rel-eng@lists.fedoraproject.org'
        elif self.distvar == 'rhel':
            component = 'epel'
            #owner = 'releng-epel@lists.fedoraproject.org'

        # Raise if people request a tag against something that self updates
        self.init_koji(username)
        build_target = self.kojisession.getBuildTarget(self.target)
        if not build_target:
            raise FedpkgError('Unknown build target: %s' % self.target)
        dest_tag = self.kojisession.getTag(build_target['dest_tag_name'])
        ancestors = self.kojisession.getFullInheritance(build_target['build_tag'])
        if dest_tag['id'] in [build_target['build_tag']] + \
                                  [ancestor['parent_id'] for
                                   ancestor in ancestors]:
            raise FedpkgError('Override tag is not required for %s' %
                              self.branch)

        if not build:
            build = self.nvr

        summary = 'Tag request %s for %s' % (build, override)
        type = 'task'
        try:
            ticket = self.trac.create_ticket(summary, desc, component=component,
                                             notify=True)
        except subprocess.CalledProcessError, e:
            raise FedpkgError('Could not request tag %s: %s' % (build, e))

        log.debug('Task %s created' % ticket)
        return ticket

    def upload(self, files, replace=False):
        """Upload source file(s) in the lookaside cache

        Can optionally replace the existing tracked sources

        """

        oldpath = os.getcwd()
        os.chdir(self.path)

        # Decide to overwrite or append to sources:
        if replace:
            sources = []
            sources_file = open('sources', 'w')
        else:
            sources = open('sources', 'r').readlines()
            sources_file = open('sources', 'a')

        # Will add new sources to .gitignore if they are not already there.
        gitignore = GitIgnore(os.path.join(self.path, '.gitignore'))

        lookaside = Lookaside()
        uploaded = []
        for f in files:
            # TODO: Skip empty file needed?
            file_hash = _hash_file(f, self.lookasidehash)
            log.info("Uploading: %s  %s" % (file_hash, f))
            file_basename = os.path.basename(f)
            if not "%s  %s\n" % (file_hash, file_basename) in sources:
                sources_file.write("%s  %s\n" % (file_hash, file_basename))

            # Add this file to .gitignore if it's not already there:
            if not gitignore.match(file_basename):
                gitignore.add('/%s' % file_basename)

            if lookaside.file_exists(self.module, file_basename, file_hash):
                # Already uploaded, skip it:
                log.info("File already uploaded: %s" % file_basename)
            else:
                # Ensure the new file is readable:
                os.chmod(f, stat.S_IRUSR | stat.S_IRGRP | stat.S_IROTH)
                #lookaside.upload_file(self.module, f, file_hash)
                # For now don't use the pycurl upload function as it does
                # not produce any progress output.  Cheat and use curl
                # directly.
                # This command is stolen from the dist-cvs make file
                # It assumes and hard codes the cert file name/location
                cmd = ['curl', '-k', '--cert',
                       os.path.expanduser('~/.fedora.cert'), '--fail', '-o',
                       '/dev/null', '--show-error', '--progress-bar', '-F',
                       'name=%s' % self.module, '-F', 'md5sum=%s' % file_hash,
                       '-F', 'file=@%s' % f, LOOKASIDE_CGI]
                _run_command(cmd)
                uploaded.append(file_basename)

        sources_file.close()

        # Write .gitignore with the new sources if anything changed:
        gitignore.write()

        rv = self.repo.index.add(['sources', '.gitignore'])

        # Change back to original working dir:
        os.chdir(oldpath)

        # Log some info
        log.info('Uploaded and added to .gitignore: %s' % ' '.join(uploaded))
        return

    def prep(self, arch=None):
        """Run rpm -bp on a module

        optionally for a specific arch

        Logs the output and returns nothing

        """

        # Get the sources
        sources(self.path)
        # setup the rpm command
        cmd = ['rpmbuild']
        cmd.extend(self.rpmdefines)
        if arch:
            cmd.extend(['--target', arch])
        cmd.extend(['--nodeps', '-bp', os.path.join(self.path, self.spec)])
        # Run the command
        _run_command(cmd, shell=True)
        return
 
    def srpm(self, hashtype=None):
        """Create an srpm using hashtype from content in the module
    
        Requires sources already downloaded.
    
        """

        cmd = ['rpmbuild']
        cmd.extend(self.rpmdefines)
        # Figure out which hashtype to use, if not provided one
        if not hashtype:
            hashtype = self.hashtype
        # This may need to get updated if we ever change our checksum default
        if not hashtype == 'sha256':
            cmd.extend(["--define '_source_filedigest_algorithm %s'" % hashtype,
                    "--define '_binary_filedigest_algorithm %s'" % hashtype])
        cmd.extend(['--nodeps', '-bs', os.path.join(self.path, self.spec)])
        _run_command(cmd, shell=True)
        return

    def unused_patches(self):
        """Discover patches checked into source control that are not used

        Returns a list of unused patches, which may be empty.

        """

        # Create a list for unused patches
        unused = []
        # Get the content of spec into memory for fast searching
        spec = open(self.spec, 'r').read()
        # Get a list of files tracked in source control
        files = self.repo.git.ls_files('--exclude-standard').split()
        for file in files:
            # throw out non patches
            if not file.endswith('.patch'):
                continue
            if file not in spec:
                unused.append(file)
        return unused<|MERGE_RESOLUTION|>--- conflicted
+++ resolved
@@ -756,14 +756,9 @@
         if os.path.exists(outfile):
             if _verify_file(outfile, csum, LOOKASIDEHASH):
                 continue
-<<<<<<< HEAD
+        log.info("Downloading %s" % (file))
         url = '%s/%s/%s/%s/%s' % (LOOKASIDE, module, file.replace(' ', '%20'),
                                   csum, file.replace(' ', '%20'))
-=======
-        log.info("Downloading %s" % (file))
-        url = '%s/%s/%s/%s/%s' % (LOOKASIDE, module, file, csum,
-                                  file)
->>>>>>> 94bdf24c
         # There is some code here for using pycurl, but for now,
         # just use subprocess
         #output = open(file, 'wb')
